--- conflicted
+++ resolved
@@ -1,4 +1,3 @@
-<<<<<<< HEAD
 level	misspelled name	correct name
 location	Mina da Agua	Amadora
 location	St Louis	St-Louis
@@ -27,6 +26,15 @@
 location	Buraymi	Buraimi
 location	Qurayat	Qurayyat
 location	Falagueria- Venda Nova	Amadora
+location	Stanger	KwaDukuza
+location	Ethekwini	eThekwini
+location	Uthukela	uThukela
+location	Umgungundlovu	uMgungundlovu
+location	Sisonke	Harry Gwala
+location	Umzinyathi	uMzinyathi
+location	Ilembe	iLembe
+location	Uthungulu	King Cetshwayo
+location	Umkhanyakude	uMkhanyakude
 ##location 	Whitehall County	Trempealeau County #Needs to specify WI division
 division	Nw	North-West
 division	Ec	Eastern Cape
@@ -40,7 +48,7 @@
 division	Ghent	Gent
 division	Gavleborg	Gavleborgs Lan
 division	Bat-Yam	Bat Yam
-division	Jerusalem	Jerusalem District
+division	Jerusalem	Jerusalemusti District
 division	Auvergne Rhone Alpes	Auvergne-Rhône-Alpes
 division	Zurich	Zürich
 division	Dakarhuman	Dakar
@@ -120,146 +128,12 @@
 division	Ncr	National Capital Region
 division	Chittagong	Chattogram
 division	Ciudad Autonoma de Buenos Aires	Buenos Aires
+division	Bcs	Baja California Sur
+division	Bc	Baja California
+division	Goias	Goiás
 division	Bahrein	Bahrain
 country	Bahrein	Bahrain
 division	Sao Paulo	São Paulo
 location	Sao Paulo	São Paulo
 division	United States	USA
-country	United States	USA
-=======
-misspelled name	correct name
-Nw	North-West
-Ec	Eastern Cape
-Gp	Gauteng
-Fs	Free State
-Lp	Limpopo
-Wc	Western Cape Province
-Amazonas State	Amazonas
-Liege	Liège
-Bucuresti	Bucharest
-Ghent	Gent
-Gavleborg	Gavleborgs Lan
-Bat-Yam	Bat Yam
-Jerusalem	Jerusalem District
-Auvergne Rhone Alpes	Auvergne-Rhône-Alpes
-Zurich	Zürich
-Sao Paulo	São Paulo
-Dakarhuman	Dakar
-Castilla-la Mancha	Castilla la Mancha
-Quangning	Quangninh
-Ragshahi	Rajshahi
-Milwaukee	Milwaukee County
-Kzn	KwaZulu-Natal
-St Louis	St-Louis
-Imperial	Imperial County
-Bahrein	Bahrain
-Hobigonj	Habiganj
-Grand-Est	Grand Est
-Califonia	California
-East Baton Rouge	East Baton Rouge Parish
-Los Angeles	Los Angeles County
-Baden-Württemberg	Baden-Wuerttemberg
-Dodge Count	Dodge County
-Outagamie Coun	Outagamie County
-Tübingen	Tuebingen
-Basel-Landschaft	Basel-Land
-St Gallen	Sankt Gallen
-Luzern	Lucerne
-United States	USA
-Kongo-Central	Kongo Central
-Barisal	Barishal
-Al	Alabama
-Ak	Alaska
-As	American Samoa
-Az	Arizona
-Ar	Arkansas
-Ca	California
-Co	Colorado
-Ct	Connecticut
-De	Delaware
-Dc	District of Columbia
-Fm	Federated States of Micronesia
-Fl	Florida
-Ga	Georgia
-Gu	Guam
-Hi	Hawaii
-Id	Idaho
-Il	Illinois
-In	Indiana
-Ia	Iowa
-Ks	Kansas
-Ky	Kentucky
-La	Louisiana
-Me	Maine
-Mh	Marshall Islands
-Md	Maryland
-Ma	Massachusetts
-Mi	Michigan
-Mn	Minnesota
-Ms	Mississippi
-Mo	Missouri
-Mt	Montana
-Ne	Nebraska
-Nv	Nevada
-Nh	New Hampshire
-Nj	New Jersey
-Nm	New Mexico
-Ny	New York
-Nc	North Carolina
-Nd	North Dakota
-Mp	Northern Mariana Islands
-Oh	Ohio
-Ok	Oklahoma
-Or	Oregon
-Pw	Palau
-Pa	Pennsylvania
-Pr	Puerto Rico
-Ri	Rhode Island
-Sc	South Carolina
-Sd	South Dakota
-Tn	Tennessee
-Tx	Texas
-Ut	Utah
-Vt	Vermont
-Vi	Virgin Islands
-Va	Virginia
-Wa	Washington
-Wv	West Virginia
-Wi	Wisconsin
-Wy	Wyoming
-Whitehall County	Trempealeau County
-Ústí nad Labem	Usti nad Labem
-Buraymi	Buraimi
-Qurayat	Qurayyat
-Falagueria- Venda Nova	Amadora
-Agualva cacem	Agualva
-União das freguesias de Agualva	Agualva
-União das freguesias de Almargem do Bispo	Almargem do Bispo
-União das freguesias de Cacem	Cacem
-União das freguesias de Igreja	Igreja
-União das freguesias de Massama	Massama
-União das freguesias de Pontinha	Pontinha
-União das freguesias de Queluz	Queluz
-União das freguesias de Ramada	Ramada
-União das freguesias de Santarem	Santarem
-União das freguesias de Seia	Seia
-Ncr	National Capital Region
-Richalnd County	Richland County
-Ventana	Ventanas
-Verona	Verona IT
-Chittagong	Chattogram
-Mina da Agua	Amadora
-Ciudad Autonoma de Buenos Aires	Buenos Aires
-Bcs	Baja California Sur
-Bc	Baja California
-Stanger	KwaDukuza
-Ethekwini	eThekwini
-Uthukela	uThukela
-Umgungundlovu	uMgungundlovu
-Sisonke	Harry Gwala
-Umzinyathi	uMzinyathi
-Ilembe	iLembe
-Uthungulu	King Cetshwayo
-Umkhanyakude	uMkhanyakude
-Goias	Goiás
->>>>>>> 48921276
+country	United States	USA