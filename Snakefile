import copy
from datetime import date
import os
from os import environ
from socket import getfqdn
from getpass import getuser
from snakemake.logging import logger
from snakemake.utils import validate
import time

# Store the user's configuration prior to loading defaults, so we can check for
# reused subsampling scheme names in the user's config. We need to make a deep
# copy because Snakemake will deep merge the subsampling dictionary later,
# modifying the values of a reference or shallow copy. Note that this loading of
# the user's config prior to the defaults below depends on the order Snakemake
# loads its configfiles. Specifically, the order of config loading is:
#
# 1. First, configfile arguments are loaded and config is built from these [1].
# 2. Then, config arguments are loaded and override existing config keys [2].
# 3. Then, the Snakefile is parsed and configfile directive inside the Snakefile is processed [3].
#    When configfile is loaded from the directive in the Snakefile, the config
#    dictionary is deep merged with the files [4] from the externally provided
#    config files. This is the only place the deep merge happens using the
#    update_config function [5].
#
# [1] https://github.com/snakemake/snakemake/blob/a7ac40c96d6e2af47102563d0478a2220e2a2ab7/snakemake/__init__.py#L466-L471
# [2] https://github.com/snakemake/snakemake/blob/a7ac40c96d6e2af47102563d0478a2220e2a2ab7/snakemake/__init__.py#L476-L477
# [3] https://github.com/snakemake/snakemake/blob/a7ac40c96d6e2af47102563d0478a2220e2a2ab7/snakemake/__init__.py#L551-L553
# [4] https://github.com/snakemake/snakemake/blob/a7ac40c96d6e2af47102563d0478a2220e2a2ab7/snakemake/workflow.py#L1088-L1094
# [5] https://github.com/snakemake/snakemake/blob/a7ac40c96d6e2af47102563d0478a2220e2a2ab7/snakemake/utils.py#L455-L476
user_subsampling = copy.deepcopy(config.get("subsampling", {}))

configfile: "defaults/parameters.yaml"
validate(config, schema="workflow/schemas/config.schema.yaml")

# Check for overlapping subsampling schemes in user and default
# configurations. For now, issue a deprecation warning, so users know they
# should rename their subsampling schemes. In the future, this reuse of the same
# name will cause an error.
subsampling_config = config.get("subsampling", {})
overlapping_schemes = []
for scheme_name, scheme in user_subsampling.items():
    if scheme_name in subsampling_config and subsampling_config.get(scheme_name) != scheme:
        overlapping_schemes.append(scheme_name)

if len(overlapping_schemes) > 0:
    logger.warning(f"WARNING: The following subsampling scheme(s) have the same name as a default scheme in this workflow but different definitions:")
    logger.warning("")
    for scheme in overlapping_schemes:
        logger.warning(f"  - {scheme}")
    logger.warning("")
    logger.warning("  This means Snakemake will merge your scheme with the default scheme and may produce unexpected behavior.")
    logger.warning(f"  To avoid errors in your workflow, rename your schemes with unique names (e.g., 'custom_{overlapping_schemes[0]}')")
    logger.warning("  In future versions of this workflow, overlapping subsampling scheme names will produce an error.")
    logger.warning("")
    time.sleep(5)

# default build if none specified in config
if "builds" not in config:
    config["builds"] = {
        "global": {
            "subsampling_scheme": "region_global",
        }
    }

# Allow users to specify a list of active builds from the command line.
if config.get("active_builds"):
    BUILD_NAMES = config["active_builds"].split(",")
else:
    BUILD_NAMES = list(config["builds"].keys())

# Construct the correct absolute path to the conda environment based on the
# top-level Snakefile's directory and a path defined in the Snakemake config
# that is relative to that top-level directory.
SNAKEMAKE_DIR = os.path.dirname(workflow.snakefile)
CONDA_ENV_PATH = os.path.join(SNAKEMAKE_DIR, config["conda_environment"])
config["conda_environment"] = CONDA_ENV_PATH

# Define patterns we expect for wildcards.
wildcard_constraints:
    # Allow build names to contain alpha characters, underscores, and hyphens
    # but not special strings used for Nextstrain builds.
    build_name = r'(?:[_a-zA-Z-](?!(tip-frequencies)))+',
    date = r"[0-9][0-9][0-9][0-9]-[0-9][0-9]-[0-9][0-9]"

localrules: download_metadata, download_sequences, download, upload, clean

# Create a standard ncov build for auspice, by default.
rule all:
    input:
        auspice_json = expand("auspice/ncov_{build_name}.json", build_name=BUILD_NAMES),
        tip_frequency_json = expand("auspice/ncov_{build_name}_tip-frequencies.json", build_name=BUILD_NAMES)

rule clean:
    message: "Removing directories: {params}"
    params:
        "results ",
        "auspice",
        "data/metadata.tsv",
        "data/sequences.fasta"
    shell:
        "rm -rfv {params}"

<<<<<<< HEAD

config["nextalign_bin"] = "./nextalign_cli"
=======
config["nextalign_bin"] = "./nextalign"
>>>>>>> 8074bd4d

rule dump_config:
    run:
        import yaml, sys
        yaml.dump(config, sys.stdout, explicit_start = True, explicit_end = True)


# Include small, shared functions that help build inputs and parameters.
include: "workflow/snakemake_rules/common.smk"

# Include rules to handle primary build logic from multiple sequence alignment
# to output of auspice JSONs for a default build.
include: "workflow/snakemake_rules/main_workflow.smk"

# Include a custom Snakefile that specifies `localrules` required by the user's
# workflow environment.
if "localrules" in config:
    include: config["localrules"]

# Include custom rules defined in the config.
if "custom_rules" in config:
    for rule_file in config["custom_rules"]:
        include: rule_file
<|MERGE_RESOLUTION|>--- conflicted
+++ resolved
@@ -101,12 +101,7 @@
     shell:
         "rm -rfv {params}"
 
-<<<<<<< HEAD
-
-config["nextalign_bin"] = "./nextalign_cli"
-=======
 config["nextalign_bin"] = "./nextalign"
->>>>>>> 8074bd4d
 
 rule dump_config:
     run:
