--- conflicted
+++ resolved
@@ -1,252 +1,242 @@
-# How to run: if no region is specified, it'll run a subsampled global build (120 per division)
-# If a region is selected, it'll do 280/division for that region, and 20/division in the rest of the world
-#       -- preferentially sequences near the focal sequences
-#
-# To run a regional build, be sure to update the list of regions in `config/nextstrain_profiles.yaml`.
-#
-# You can run all builds in parallel!
-#   snakemake --profile nextstrain_profiles/nextstrain-gisaid all_regions
-#
-# Or you can specify final or intermediate output files like so:
-#   snakemake --profile nextstrain_profiles/nextstrain-gisaid auspice/ncov_europe.json (subsampled regional focal)
-#   snakemake --profile nextstrain_profiles/nextstrain-gisaid auspice/ncov_global.json (subsampled global)
-#
-# To update ordering/lat_longs after AWS download:
-#   snakemake --touch --forceall --profile nextstrain_profiles/nextstrain-gisaid
-#   snakemake --profile nextstrain_profiles/nextstrain-gisaid clean_export_regions
-#   snakemake --profile nextstrain_profiles/nextstrain-gisaid export_all_regions
-# When done adjusting lat-longs & orders, remember to run
-#   snakemake --profile nextstrain_profiles/nextstrain-gisaid all_regions
-# to produce the final Auspice files!
-
-def get_todays_date():
-    from datetime import datetime
-    date = datetime.today().strftime('%Y-%m-%d')
-    return date
-
-rule all_regions:
-    input:
-        auspice_json = expand("auspice/{prefix}_{build_name}.json", prefix=config["auspice_json_prefix"], build_name=BUILD_NAMES),
-        tip_frequencies_json = expand("auspice/{prefix}_{build_name}_tip-frequencies.json", prefix=config["auspice_json_prefix"], build_name=BUILD_NAMES),
-        dated_auspice_json = expand("auspice/{prefix}_{build_name}_{date}.json", prefix=config["auspice_json_prefix"], build_name=BUILD_NAMES, date=get_todays_date()),
-        dated_tip_frequencies_json = expand("auspice/{prefix}_{build_name}_{date}_tip-frequencies.json", prefix=config["auspice_json_prefix"], build_name=BUILD_NAMES, date=get_todays_date())
-
-# This cleans out files to allow re-run of 'normal' run with `export`
-# to check lat-longs & orderings
-rule clean_export_regions:
-    message: "Removing export files: {input}"
-    params:
-        *expand("results/{build_name}/ncov_with_accessions.json", build_name=BUILD_NAMES),
-        *expand("results/{build_name}/colors.tsv", build_name=BUILD_NAMES)
-    conda: config["conda_environment"]
-    shell:
-        "rm -f {params}"
-
-# Build specific metadata
-rule extract_meta:
-    input:
-        alignment = rules.build_align.output.alignment,
-        metadata="results/{build_name}/metadata_adjusted.tsv.xz",
-    output:
-        metadata = "results/{build_name}/extracted_metadata.tsv"
-    run:
-        from Bio import SeqIO
-        import pandas as pd
-
-        seq_names = [s.id for s in SeqIO.parse(input.alignment, 'fasta')]
-        all_meta = pd.read_csv(input.metadata, sep='\t', index_col=0, dtype=str)
-        extracted_meta = all_meta.loc[seq_names]
-        extracted_meta.to_csv(output.metadata, sep='\t')
-
-
-# Allows 'normal' run of export to be forced to correct lat-long & ordering
-# Runs an additional script to give a list of locations that need colors and/or lat-longs
-rule export_all_regions:
-    input:
-        auspice_json = expand("results/{build_name}/ncov_with_accessions.json", build_name=BUILD_NAMES),
-        lat_longs = config["files"]["lat_longs"],
-        metadata=expand("results/{build_name}/metadata_adjusted.tsv.xz", build_name=BUILD_NAMES),
-        colors = expand("results/{build_name}/colors.tsv", build_name=BUILD_NAMES),
-    benchmark:
-        "benchmarks/export_all_regions.txt"
-    resources:
-        # Memory use scales primarily with the size of the metadata file.
-        # Compared to other rules, this rule loads metadata as a pandas
-        # DataFrame instead of a dictionary, so it uses much less memory.
-        mem_mb=lambda wildcards, input: 5 * int(input.metadata.size / 1024 / 1024)
-    conda: config["conda_environment"]
-    shell:
-        """
-        python3 ./scripts/check_missing_locations.py \
-            --metadata {input.metadata} \
-            --colors {input.colors} \
-            --latlong {input.lat_longs}
-        """
-
-
-rule mutation_summary:
-    message: "Summarizing {input.alignment}"
-    input:
-        alignment = rules.align.output.alignment,
-        insertions = rules.align.output.insertions,
-        translations = rules.align.output.translations,
-        reference = config["files"]["alignment_reference"],
-        genemap = config["files"]["annotation"]
-    output:
-        mutation_summary = "results/mutation_summary_{origin}.tsv.xz"
-    log:
-        "logs/mutation_summary_{origin}.txt"
-    benchmark:
-        "benchmarks/mutation_summary_{origin}.txt"
-    params:
-        outdir = "results/translations",
-        basename = "seqs_{origin}",
-        genes=config["genes"],
-    conda: config["conda_environment"]
-    shell:
-        """
-        python3 scripts/mutation_summary.py \
-            --alignment {input.alignment} \
-            --insertions {input.insertions} \
-            --directory {params.outdir} \
-            --basename {params.basename} \
-            --reference {input.reference} \
-            --genes {params.genes:q} \
-            --genemap {input.genemap} \
-            --output {output.mutation_summary} 2>&1 | tee {log}
-        """
-
-
-#
-# Rules for custom auspice exports for the Nextstrain team.
-#
-
-rule dated_json:
-    message: "Copying dated Auspice JSON"
-    input:
-        auspice_json = rules.finalize.output.auspice_json,
-        tip_frequencies_json = rules.tip_frequencies.output.tip_frequencies_json
-    output:
-        dated_auspice_json = "auspice/{prefix}_{build_name}_{date}.json",
-        dated_tip_frequencies_json = "auspice/{prefix}_{build_name}_{date}_tip-frequencies.json"
-    benchmark:
-        "benchmarks/dated_json_{prefix}_{build_name}_{date}.txt"
-    conda: config["conda_environment"]
-    shell:
-        """
-        cp {input.auspice_json} {output.dated_auspice_json}
-        cp {input.tip_frequencies_json} {output.dated_tip_frequencies_json}
-        """
-
-#
-# Deployment and error handlers, including Slack messaging integrations.
-#
-
-from os import environ
-
-SLACK_TOKEN   = environ["SLACK_TOKEN"]   = config["slack_token"]   or ""
-SLACK_CHANNEL = environ["SLACK_CHANNEL"] = config["slack_channel"] or ""
-
-try:
-    deploy_origin = (
-        f"from AWS Batch job `{environ['AWS_BATCH_JOB_ID']}`"
-        if environ.get("AWS_BATCH_JOB_ID") else
-        f"by the hands of {getuser()}@{getfqdn()}"
-    )
-except:
-    # getuser() and getfqdn() may not always succeed, and this catch-all except
-    # means that the Snakefile won't crash.
-    deploy_origin = "by an unknown identity"
-
-rule deploy:
-    input:
-        *rules.all_regions.input
-    params:
-        slack_message = f"Deployed to {config['deploy_url']} {deploy_origin}",
-        deploy_url = config["deploy_url"]
-    benchmark:
-        "benchmarks/deploy.txt"
-    conda: config["conda_environment"]
-    shell:
-        """
-        nextstrain deploy {params.deploy_url:q} {input:q}
-
-        if [[ -n "$SLACK_TOKEN" && -n "$SLACK_CHANNEL" ]]; then
-            curl https://slack.com/api/chat.postMessage \
-                --header "Authorization: Bearer $SLACK_TOKEN" \
-                --form-string channel="$SLACK_CHANNEL" \
-                --form-string text={params.slack_message:q} \
-                --fail --silent --show-error \
-                --include
-        fi
-        """
-
-rule upload_reference_sets:
-    input:
-        alignments = expand("results/{build_name}/aligned.fasta", build_name=config["builds"]),
-        metadata = expand("results/{build_name}/extracted_metadata.tsv", build_name=config["builds"])
-    params:
-        s3_bucket = config.get("S3_REF_BUCKET",''),
-        compression = config["S3_DST_COMPRESSION"]
-    run:
-        for fname in input.alignments:
-            cmd = f"./scripts/upload-to-s3 {fname} s3://{params.s3_bucket}/{os.path.dirname(fname).split('/')[-1]}_alignment.fasta.{params.compression} | tee -a {log}"
-            print("upload command:", cmd)
-            shell(cmd)
-        for fname in input.metadata:
-            cmd = f"./scripts/upload-to-s3 {fname} s3://{params.s3_bucket}/{os.path.dirname(fname).split('/')[-1]}_metadata.tsv.{params.compression} | tee -a {log}"
-            print("upload command:", cmd)
-            shell(cmd)
-
-
-rule upload:
-    message: "Uploading intermediate files for specified origins to {params.s3_bucket}"
-    input:
-<<<<<<< HEAD
-        unpack(_get_upload_inputs)
-=======
-        expand("results/aligned_{origin}.fasta.xz", origin=config["S3_DST_ORIGINS"]),              # from `rule align`
-        expand("results/to-exclude_{origin}.txt.xz", origin=config["S3_DST_ORIGINS"]),             # from `rule diagnostic`
-        expand("results/masked_{origin}.fasta.xz", origin=config["S3_DST_ORIGINS"]),               # from `rule mask`
-        expand("results/filtered_{origin}.fasta.xz", origin=config["S3_DST_ORIGINS"]),             # from `rule filter`
-        expand("results/mutation_summary_{origin}.tsv.xz", origin=config["S3_DST_ORIGINS"]),       # from `rule mutation_summary
-        expand("results/{build_name}/{build_name}_subsampled_sequences.fasta.xz", build_name=config["builds"]),
-        expand("results/{build_name}/{build_name}_subsampled_metadata.tsv.xz", build_name=config["builds"]),
->>>>>>> f3fe76e1
-    params:
-        s3_bucket = config["S3_DST_BUCKET"],
-    log:
-        "logs/upload.txt"
-    benchmark:
-        "benchmarks/upload.txt"
-    run:
-        for remote, local in input.items():
-            shell("./scripts/upload-to-s3 {local:q} s3://{params.s3_bucket:q}/{remote:q} | tee -a {log:q}")
-
-onstart:
-    slack_message = f"Build {deploy_origin} started."
-
-    if SLACK_TOKEN and SLACK_CHANNEL:
-        shell(f"""
-            curl https://slack.com/api/chat.postMessage \
-                --header "Authorization: Bearer $SLACK_TOKEN" \
-                --form-string channel="$SLACK_CHANNEL" \
-                --form-string text={{slack_message:q}} \
-                --fail --silent --show-error \
-                --include
-        """)
-
-onerror:
-    slack_message = f"Build {deploy_origin} failed."
-
-    if SLACK_TOKEN and SLACK_CHANNEL:
-        shell(f"""
-            curl https://slack.com/api/files.upload \
-                --header "Authorization: Bearer $SLACK_TOKEN" \
-                --form-string channels="$SLACK_CHANNEL" \
-                --form-string initial_comment={{slack_message:q}} \
-                --form file=@{{log:q}} \
-                --form filetype=text \
-                --fail --silent --show-error \
-                --include
-        """)
+# How to run: if no region is specified, it'll run a subsampled global build (120 per division)
+# If a region is selected, it'll do 280/division for that region, and 20/division in the rest of the world
+#       -- preferentially sequences near the focal sequences
+#
+# To run a regional build, be sure to update the list of regions in `config/nextstrain_profiles.yaml`.
+#
+# You can run all builds in parallel!
+#   snakemake --profile nextstrain_profiles/nextstrain-gisaid all_regions
+#
+# Or you can specify final or intermediate output files like so:
+#   snakemake --profile nextstrain_profiles/nextstrain-gisaid auspice/ncov_europe.json (subsampled regional focal)
+#   snakemake --profile nextstrain_profiles/nextstrain-gisaid auspice/ncov_global.json (subsampled global)
+#
+# To update ordering/lat_longs after AWS download:
+#   snakemake --touch --forceall --profile nextstrain_profiles/nextstrain-gisaid
+#   snakemake --profile nextstrain_profiles/nextstrain-gisaid clean_export_regions
+#   snakemake --profile nextstrain_profiles/nextstrain-gisaid export_all_regions
+# When done adjusting lat-longs & orders, remember to run
+#   snakemake --profile nextstrain_profiles/nextstrain-gisaid all_regions
+# to produce the final Auspice files!
+
+def get_todays_date():
+    from datetime import datetime
+    date = datetime.today().strftime('%Y-%m-%d')
+    return date
+
+rule all_regions:
+    input:
+        auspice_json = expand("auspice/{prefix}_{build_name}.json", prefix=config["auspice_json_prefix"], build_name=BUILD_NAMES),
+        tip_frequencies_json = expand("auspice/{prefix}_{build_name}_tip-frequencies.json", prefix=config["auspice_json_prefix"], build_name=BUILD_NAMES),
+        dated_auspice_json = expand("auspice/{prefix}_{build_name}_{date}.json", prefix=config["auspice_json_prefix"], build_name=BUILD_NAMES, date=get_todays_date()),
+        dated_tip_frequencies_json = expand("auspice/{prefix}_{build_name}_{date}_tip-frequencies.json", prefix=config["auspice_json_prefix"], build_name=BUILD_NAMES, date=get_todays_date())
+
+# This cleans out files to allow re-run of 'normal' run with `export`
+# to check lat-longs & orderings
+rule clean_export_regions:
+    message: "Removing export files: {input}"
+    params:
+        *expand("results/{build_name}/ncov_with_accessions.json", build_name=BUILD_NAMES),
+        *expand("results/{build_name}/colors.tsv", build_name=BUILD_NAMES)
+    conda: config["conda_environment"]
+    shell:
+        "rm -f {params}"
+
+# Build specific metadata
+rule extract_meta:
+    input:
+        alignment = rules.build_align.output.alignment,
+        metadata="results/{build_name}/metadata_adjusted.tsv.xz",
+    output:
+        metadata = "results/{build_name}/extracted_metadata.tsv"
+    run:
+        from Bio import SeqIO
+        import pandas as pd
+
+        seq_names = [s.id for s in SeqIO.parse(input.alignment, 'fasta')]
+        all_meta = pd.read_csv(input.metadata, sep='\t', index_col=0, dtype=str)
+        extracted_meta = all_meta.loc[seq_names]
+        extracted_meta.to_csv(output.metadata, sep='\t')
+
+
+# Allows 'normal' run of export to be forced to correct lat-long & ordering
+# Runs an additional script to give a list of locations that need colors and/or lat-longs
+rule export_all_regions:
+    input:
+        auspice_json = expand("results/{build_name}/ncov_with_accessions.json", build_name=BUILD_NAMES),
+        lat_longs = config["files"]["lat_longs"],
+        metadata=expand("results/{build_name}/metadata_adjusted.tsv.xz", build_name=BUILD_NAMES),
+        colors = expand("results/{build_name}/colors.tsv", build_name=BUILD_NAMES),
+    benchmark:
+        "benchmarks/export_all_regions.txt"
+    resources:
+        # Memory use scales primarily with the size of the metadata file.
+        # Compared to other rules, this rule loads metadata as a pandas
+        # DataFrame instead of a dictionary, so it uses much less memory.
+        mem_mb=lambda wildcards, input: 5 * int(input.metadata.size / 1024 / 1024)
+    conda: config["conda_environment"]
+    shell:
+        """
+        python3 ./scripts/check_missing_locations.py \
+            --metadata {input.metadata} \
+            --colors {input.colors} \
+            --latlong {input.lat_longs}
+        """
+
+
+rule mutation_summary:
+    message: "Summarizing {input.alignment}"
+    input:
+        alignment = rules.align.output.alignment,
+        insertions = rules.align.output.insertions,
+        translations = rules.align.output.translations,
+        reference = config["files"]["alignment_reference"],
+        genemap = config["files"]["annotation"]
+    output:
+        mutation_summary = "results/mutation_summary_{origin}.tsv.xz"
+    log:
+        "logs/mutation_summary_{origin}.txt"
+    benchmark:
+        "benchmarks/mutation_summary_{origin}.txt"
+    params:
+        outdir = "results/translations",
+        basename = "seqs_{origin}",
+        genes=config["genes"],
+    conda: config["conda_environment"]
+    shell:
+        """
+        python3 scripts/mutation_summary.py \
+            --alignment {input.alignment} \
+            --insertions {input.insertions} \
+            --directory {params.outdir} \
+            --basename {params.basename} \
+            --reference {input.reference} \
+            --genes {params.genes:q} \
+            --genemap {input.genemap} \
+            --output {output.mutation_summary} 2>&1 | tee {log}
+        """
+
+
+#
+# Rules for custom auspice exports for the Nextstrain team.
+#
+
+rule dated_json:
+    message: "Copying dated Auspice JSON"
+    input:
+        auspice_json = rules.finalize.output.auspice_json,
+        tip_frequencies_json = rules.tip_frequencies.output.tip_frequencies_json
+    output:
+        dated_auspice_json = "auspice/{prefix}_{build_name}_{date}.json",
+        dated_tip_frequencies_json = "auspice/{prefix}_{build_name}_{date}_tip-frequencies.json"
+    benchmark:
+        "benchmarks/dated_json_{prefix}_{build_name}_{date}.txt"
+    conda: config["conda_environment"]
+    shell:
+        """
+        cp {input.auspice_json} {output.dated_auspice_json}
+        cp {input.tip_frequencies_json} {output.dated_tip_frequencies_json}
+        """
+
+#
+# Deployment and error handlers, including Slack messaging integrations.
+#
+
+from os import environ
+
+SLACK_TOKEN   = environ["SLACK_TOKEN"]   = config["slack_token"]   or ""
+SLACK_CHANNEL = environ["SLACK_CHANNEL"] = config["slack_channel"] or ""
+
+try:
+    deploy_origin = (
+        f"from AWS Batch job `{environ['AWS_BATCH_JOB_ID']}`"
+        if environ.get("AWS_BATCH_JOB_ID") else
+        f"by the hands of {getuser()}@{getfqdn()}"
+    )
+except:
+    # getuser() and getfqdn() may not always succeed, and this catch-all except
+    # means that the Snakefile won't crash.
+    deploy_origin = "by an unknown identity"
+
+rule deploy:
+    input:
+        *rules.all_regions.input
+    params:
+        slack_message = f"Deployed to {config['deploy_url']} {deploy_origin}",
+        deploy_url = config["deploy_url"]
+    benchmark:
+        "benchmarks/deploy.txt"
+    conda: config["conda_environment"]
+    shell:
+        """
+        nextstrain deploy {params.deploy_url:q} {input:q}
+
+        if [[ -n "$SLACK_TOKEN" && -n "$SLACK_CHANNEL" ]]; then
+            curl https://slack.com/api/chat.postMessage \
+                --header "Authorization: Bearer $SLACK_TOKEN" \
+                --form-string channel="$SLACK_CHANNEL" \
+                --form-string text={params.slack_message:q} \
+                --fail --silent --show-error \
+                --include
+        fi
+        """
+
+rule upload_reference_sets:
+    input:
+        alignments = expand("results/{build_name}/aligned.fasta", build_name=config["builds"]),
+        metadata = expand("results/{build_name}/extracted_metadata.tsv", build_name=config["builds"])
+    params:
+        s3_bucket = config.get("S3_REF_BUCKET",''),
+        compression = config["S3_DST_COMPRESSION"]
+    run:
+        for fname in input.alignments:
+            cmd = f"./scripts/upload-to-s3 {fname} s3://{params.s3_bucket}/{os.path.dirname(fname).split('/')[-1]}_alignment.fasta.{params.compression} | tee -a {log}"
+            print("upload command:", cmd)
+            shell(cmd)
+        for fname in input.metadata:
+            cmd = f"./scripts/upload-to-s3 {fname} s3://{params.s3_bucket}/{os.path.dirname(fname).split('/')[-1]}_metadata.tsv.{params.compression} | tee -a {log}"
+            print("upload command:", cmd)
+            shell(cmd)
+
+
+rule upload:
+    message: "Uploading intermediate files for specified origins to {params.s3_bucket}"
+    input:
+        unpack(_get_upload_inputs)
+    params:
+        s3_bucket = config["S3_DST_BUCKET"],
+    log:
+        "logs/upload.txt"
+    benchmark:
+        "benchmarks/upload.txt"
+    run:
+        for remote, local in input.items():
+            shell("./scripts/upload-to-s3 {local:q} s3://{params.s3_bucket:q}/{remote:q} | tee -a {log:q}")
+
+onstart:
+    slack_message = f"Build {deploy_origin} started."
+
+    if SLACK_TOKEN and SLACK_CHANNEL:
+        shell(f"""
+            curl https://slack.com/api/chat.postMessage \
+                --header "Authorization: Bearer $SLACK_TOKEN" \
+                --form-string channel="$SLACK_CHANNEL" \
+                --form-string text={{slack_message:q}} \
+                --fail --silent --show-error \
+                --include
+        """)
+
+onerror:
+    slack_message = f"Build {deploy_origin} failed."
+
+    if SLACK_TOKEN and SLACK_CHANNEL:
+        shell(f"""
+            curl https://slack.com/api/files.upload \
+                --header "Authorization: Bearer $SLACK_TOKEN" \
+                --form-string channels="$SLACK_CHANNEL" \
+                --form-string initial_comment={{slack_message:q}} \
+                --form file=@{{log:q}} \
+                --form filetype=text \
+                --fail --silent --show-error \
+                --include
+        """)