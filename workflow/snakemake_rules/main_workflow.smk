rule download_sequences:
    message: "Downloading sequences from S3 bucket {params.s3_bucket}"
    output:
        sequences = config["sequences"]
    conda: config["conda_environment"]
    params:
        s3_bucket = config["S3_BUCKET"]
    shell:
        """
        aws s3 cp s3://{params.s3_bucket}/sequences.fasta.gz - | gunzip -cq > {output.sequences:q}
        """

rule download_metadata:
    message: "Downloading metadata from S3 bucket {params.s3_bucket}"
    output:
        metadata = config["metadata"]
    conda: config["conda_environment"]
    params:
        s3_bucket = config["S3_BUCKET"]
    shell:
        """
        aws s3 cp s3://{params.s3_bucket}/metadata.tsv.gz - | gunzip -cq >{output.metadata:q}
        """

rule download:
    input:
        config["metadata"],
        config["sequences"]


rule excluded_sequences:
    message:
        """
        Generating fasta file of excluded sequences
        """
    input:
        sequences = config["sequences"],
        metadata = config["metadata"],
        include = config["files"]["exclude"]
    output:
        sequences = "results/excluded.fasta"
    log:
        "logs/excluded.txt"
    conda: config["conda_environment"]
    shell:
        """
        augur filter \
            --sequences {input.sequences} \
            --metadata {input.metadata} \
	    --min-length 50000 \
            --include {input.include} \
            --output {output.sequences} 2>&1 | tee {log}
        """

rule align_excluded:
    message:
        """
        Aligning excluded sequences to {input.reference}
          - gaps relative to reference are considered real
        """
    input:
        sequences = rules.excluded_sequences.output.sequences,
        reference = config["files"]["reference"]
    output:
        alignment = "results/excluded_alignment.fasta"
    log:
        "logs/align_excluded.txt"
    threads: 2
    conda: config["conda_environment"]
    shell:
        """
        augur align \
            --sequences {input.sequences} \
            --reference-sequence {input.reference} \
            --output {output.alignment} \
            --nthreads {threads} \
            --remove-reference 2>&1 | tee {log}
        """

rule diagnose_excluded:
    message: "Scanning excluded sequences {input.alignment} for problematic sequences"
    input:
        alignment = rules.align_excluded.output.alignment,
        metadata = config["metadata"],
        reference = config["files"]["reference"]
    output:
        diagnostics = "results/excluded-sequence-diagnostics.tsv",
        flagged = "results/excluded-flagged-sequences.tsv",
        to_exclude = "results/check_exclusion.txt"
    log:
        "logs/diagnose-excluded.txt"
    params:
        mask_from_beginning = config["mask"]["mask_from_beginning"],
        mask_from_end = config["mask"]["mask_from_end"]
    conda: config["conda_environment"]
    shell:
        """
        python3 scripts/diagnostic.py \
            --alignment {input.alignment} \
            --metadata {input.metadata} \
            --reference {input.reference} \
            --mask-from-beginning {params.mask_from_beginning} \
            --mask-from-end {params.mask_from_end} \
            --output-flagged {output.flagged} \
            --output-diagnostics {output.diagnostics} \
            --output-exclusion-list {output.to_exclude} 2>&1 | tee {log}
        """


rule align:
    message:
        """
        Aligning sequences to {input.reference}
          - gaps relative to reference are considered real
        """
    input:
<<<<<<< HEAD
        sequences = "data/sequences.fasta",
=======
        sequences = config["sequences"],
>>>>>>> 8074bd4d
        reference = config["files"]["alignment_reference"],
        gene_map = config["files"]["gene_map"]
    output:
        alignment = "results/nextalign/sequences.aligned.fasta",
        translation = "results/nextalign/sequences.gene.S.fasta"
    params:
        outdir = "results/nextalign",
        bin = config["nextalign_bin"],
        genes = 'S,N',
	basename = "sequences"
    log:
        "logs/align.txt"
    benchmark:
        "benchmarks/align.txt"
    threads: 16
    conda: config["conda_environment"]
    shell:
        """
        {params.bin} \
            --jobs={threads} \
            --genemap {input.gene_map} \
            --genes {params.genes} \
            --reference {input.reference} \
            --sequences {input.sequences} \
            --output-basename {params.basename} --output-dir {params.outdir} 2> {log}
        """

rule diagnostic:
    message: "Scanning aligned sequences {input.alignment} for problematic sequences"
    input:
        alignment = "results/nextalign/sequences.aligned.fasta",
        metadata = config["metadata"],
        reference = config["files"]["reference"]
    output:
        diagnostics = "results/sequence-diagnostics.tsv",
        flagged = "results/flagged-sequences.tsv",
        to_exclude = "results/to-exclude.txt"
    log:
        "logs/diagnostics.txt"
    params:
        mask_from_beginning = config["mask"]["mask_from_beginning"],
        mask_from_end = config["mask"]["mask_from_end"]
    conda: config["conda_environment"]
    shell:
        """
        python3 scripts/diagnostic.py \
            --alignment {input.alignment} \
            --metadata {input.metadata} \
            --reference {input.reference} \
            --mask-from-beginning {params.mask_from_beginning} \
            --mask-from-end {params.mask_from_end} \
            --output-flagged {output.flagged} \
            --output-diagnostics {output.diagnostics} \
            --output-exclusion-list {output.to_exclude} 2>&1 | tee {log}
        """

rule exclude_file:
    message:
        """
        combine exclusion files: {input}
        """
    input:
        "results/to-exclude.txt", config["files"]["exclude"]
    output:
        "results/combined_exclude.txt"
    conda: config["conda_environment"]
    shell:
        """
        cat {input} > {output}
        """

rule mask:
    message:
        """
        Mask bases in alignment
          - masking {params.mask_from_beginning} from beginning
          - masking {params.mask_from_end} from end
          - masking other sites: {params.mask_sites}
        """
    input:
        alignment = "results/nextalign/sequences.aligned.fasta"
    output:
        alignment = "results/masked.fasta"
    log:
        "logs/mask.txt"
    params:
        mask_from_beginning = config["mask"]["mask_from_beginning"],
        mask_from_end = config["mask"]["mask_from_end"],
        mask_sites = config["mask"]["mask_sites"]
    conda: config["conda_environment"]
    shell:
        """
        python3 scripts/mask-alignment.py \
            --alignment {input.alignment} \
            --mask-from-beginning {params.mask_from_beginning} \
            --mask-from-end {params.mask_from_end} \
            --mask-sites {params.mask_sites} \
            --mask-terminal-gaps \
            --output {output.alignment} 2>&1 | tee {log}
        """

rule filter:
    message:
        """
        Filtering to
          - excluding strains in {input.exclude}
        """
    input:
        sequences = "results/masked.fasta",
        metadata = config["metadata"],
        include = config["files"]["include"],
        exclude = "results/combined_exclude.txt"
    output:
        sequences = "results/filtered.fasta"
    log:
        "logs/filtered.txt"
    params:
        min_length = config["filter"]["min_length"],
        exclude_where = config["filter"]["exclude_where"],
        min_date = config["filter"]["min_date"],
        ambiguous = lambda wildcards: f"--exclude-ambiguous-dates-by {config['filter']['exclude_ambiguous_dates_by']}" if "exclude_ambiguous_dates_by" in config["filter"] else "",
        date = date.today().strftime("%Y-%m-%d")
    conda: config["conda_environment"]
    shell:
        """
        augur filter \
            --sequences {input.sequences} \
            --metadata {input.metadata} \
            --include {input.include} \
            --max-date {params.date} \
            --min-date {params.min_date} \
            {params.ambiguous} \
            --exclude {input.exclude} \
            --exclude-where {params.exclude_where}\
            --min-length {params.min_length} \
            --output {output.sequences} 2>&1 | tee {log}
        """

def _get_subsampling_settings(wildcards):
    # Allow users to override default subsampling with their own settings keyed
    # by location type and name. For example, "region_europe" or
    # "country_iceland". Otherwise, default to settings for the location type.
    subsampling_scheme = _get_subsampling_scheme_by_build_name(wildcards.build_name)
    subsampling_settings = config["subsampling"][subsampling_scheme]

    if hasattr(wildcards, "subsample"):
        subsampling_settings = subsampling_settings[wildcards.subsample]

        # If users have supplied both `max_sequences` and `seq_per_group`, we
        # throw an error instead of assuming the user prefers one setting over
        # another by default.
        if subsampling_settings.get("max_sequences") and subsampling_settings.get("seq_per_group"):
            raise Exception(f"The subsampling scheme '{subsampling_scheme}' for build '{wildcards.build_name}' defines both `max_sequences` and `seq_per_group`, but these arguments are mutually exclusive. If you didn't define both of these settings, this conflict could be caused by using the same subsampling scheme name as a default scheme. In this case, rename your subsampling scheme, '{subsampling_scheme}', to a unique name (e.g., 'custom_{subsampling_scheme}') and run the workflow again.")

        # If users have supplied neither `max_sequences` nor `seq_per_group`, we
        # throw an error because the subsampling rule will still group by one or
        # more fields and the lack of limits on this grouping could produce
        # unexpected behavior.
        if not subsampling_settings.get("max_sequences") and not subsampling_settings.get("seq_per_group"):
            raise Exception(f"The subsampling scheme '{subsampling_scheme}' for build '{wildcards.build_name}' must define `max_sequences` or `seq_per_group`.")

    return subsampling_settings


def get_priorities(wildcards):
    subsampling_settings = _get_subsampling_settings(wildcards)

    if "priorities" in subsampling_settings and subsampling_settings["priorities"]["type"] == "proximity":
        return f"results/{wildcards.build_name}/proximity_{subsampling_settings['priorities']['focus']}.tsv"
    else:
        # TODO: find a way to make the list of input files depend on config
        return config["files"]["include"]


def get_priority_argument(wildcards):
    subsampling_settings = _get_subsampling_settings(wildcards)

    if "priorities" in subsampling_settings and subsampling_settings["priorities"]["type"] == "proximity":
        return "--priority " + get_priorities(wildcards)
    else:
        return ""


def _get_specific_subsampling_setting(setting, optional=False):
    def _get_setting(wildcards):
        if optional:
            value = _get_subsampling_settings(wildcards).get(setting, "")
        else:
            value = _get_subsampling_settings(wildcards)[setting]

        if isinstance(value, str):
            # Load build attributes including geographic details about the
            # build's region, country, division, etc. as needed for subsampling.
            build = config["builds"][wildcards.build_name]
            value = value.format(**build)
            if value !="" and setting == 'exclude_ambiguous_dates_by':
                value = f"--exclude-ambiguous-dates-by {value}"
        elif value is not None:
            # If is 'seq_per_group' or 'max_sequences' build subsampling setting,
            # need to return the 'argument' for augur
            if setting == 'seq_per_group':
                value = f"--sequences-per-group {value}"
            elif setting == 'max_sequences':
                value = f"--subsample-max-sequences {value}"

            return value
        else:
            value = ""

        # Check format strings that haven't been resolved.
        if re.search(r'\{.+\}', value):
            raise Exception(f"The parameters for the subsampling scheme '{wildcards.subsample}' of build '{wildcards.build_name}' reference build attributes that are not defined in the configuration file: '{value}'. Add these build attributes to the appropriate configuration file and try again.")

        return value

    return _get_setting

rule subsample:
    message:
        """
        Subsample all sequences by '{wildcards.subsample}' scheme for build '{wildcards.build_name}' with the following parameters:

         - group by: {params.group_by}
         - sequences per group: {params.sequences_per_group}
         - subsample max sequences: {params.subsample_max_sequences}
         - min-date: {params.min_date}
         - max-date: {params.max_date}
         - {params.exclude_ambiguous_dates_argument}
         - exclude: {params.exclude_argument}
         - include: {params.include_argument}
         - query: {params.query_argument}
         - priority: {params.priority_argument}
        """
    input:
        sequences = "results/filtered.fasta",
        metadata = config["metadata"],
        include = config["files"]["include"],
        priorities = get_priorities,
        exclude = config["files"]["exclude"]
    output:
        sequences = "results/{build_name}/sample-{subsample}.fasta"
    log:
        "logs/subsample_{build_name}_{subsample}.txt"
    params:
        group_by = _get_specific_subsampling_setting("group_by"),
        sequences_per_group = _get_specific_subsampling_setting("seq_per_group", optional=True),
        subsample_max_sequences = _get_specific_subsampling_setting("max_sequences", optional=True),
        sampling_scheme = _get_specific_subsampling_setting("sampling_scheme", optional=True),
        exclude_argument = _get_specific_subsampling_setting("exclude", optional=True),
        include_argument = _get_specific_subsampling_setting("include", optional=True),
        query_argument = _get_specific_subsampling_setting("query", optional=True),
        exclude_ambiguous_dates_argument = _get_specific_subsampling_setting("exclude_ambiguous_dates_by", optional=True),
        min_date = _get_specific_subsampling_setting("min_date", optional=True),
        max_date = _get_specific_subsampling_setting("max_date", optional=True),
        priority_argument = get_priority_argument
    conda: config["conda_environment"]
    shell:
        """
        augur filter \
            --sequences {input.sequences} \
            --metadata {input.metadata} \
            --include {input.include} \
            --exclude {input.exclude} \
            {params.min_date} \
            {params.max_date} \
            {params.exclude_argument} \
            {params.include_argument} \
            {params.query_argument} \
            {params.exclude_ambiguous_dates_argument} \
            {params.priority_argument} \
            --group-by {params.group_by} \
            {params.sequences_per_group} \
            {params.subsample_max_sequences} \
            {params.sampling_scheme} \
            --output {output.sequences} 2>&1 | tee {log}
        """

rule proximity_score:
    message:
        """
        determine priority for inclusion in as phylogenetic context by
        genetic similiarity to sequences in focal set for build '{wildcards.build_name}'.
        """
    input:
        alignment = "results/filtered.fasta",
        metadata = config["metadata"],
        reference = config["files"]["reference"],
        focal_alignment = "results/{build_name}/sample-{focus}.fasta"
    output:
        priorities = "results/{build_name}/proximity_{focus}.tsv"
    log:
        "logs/subsampling_priorities_{build_name}_{focus}.txt"
    resources:
        mem_mb = 4000
    conda: config["conda_environment"]
    shell:
        """
        python3 scripts/priorities.py --alignment {input.alignment} \
            --metadata {input.metadata} \
            --reference {input.reference} \
            --focal-alignment {input.focal_alignment} \
            --output {output.priorities} 2>&1 | tee {log}
        """

def _get_subsampled_files(wildcards):
    subsampling_settings = _get_subsampling_settings(wildcards)

    return [
        f"results/{wildcards.build_name}/sample-{subsample}.fasta"
        for subsample in subsampling_settings
    ]

rule combine_samples:
    message:
        """
        Combine and deduplicate FASTAs
        """
    input:
        _get_subsampled_files
    output:
        alignment = "results/{build_name}/subsampled_alignment.fasta"
    log:
        "logs/subsample_regions_{build_name}.txt"
    conda: config["conda_environment"]
    shell:
        """
        python3 scripts/combine-and-dedup-fastas.py \
            --input {input} \
            --output {output} 2>&1 | tee {log}
        """

# TODO: This will probably not work for build names like "country_usa" where we need to know the country is "USA".
rule adjust_metadata_regions:
    message:
        """
        Adjusting metadata for build '{wildcards.build_name}'
        """
    input:
        metadata = config["metadata"]
    output:
        metadata = "results/{build_name}/metadata_adjusted.tsv"
    params:
        region = lambda wildcards: config["builds"][wildcards.build_name]["region"]
    log:
        "logs/adjust_metadata_regions_{build_name}.txt"
    conda: config["conda_environment"]
    shell:
        """
        python3 scripts/adjust_regional_meta.py \
            --region {params.region:q} \
            --metadata {input.metadata} \
            --output {output.metadata} 2>&1 | tee {log}
        """

rule tree:
    message: "Building tree"
    input:
        alignment = rules.combine_samples.output.alignment
    output:
        tree = "results/{build_name}/tree_raw.nwk"
    params:
        args = lambda w: config["tree"].get("tree-builder-args","") if "tree" in config else ""
    log:
        "logs/tree_{build_name}.txt"
    benchmark:
        "benchmarks/tree_{build_name}.txt"
    threads: 8
    resources:
        # Multiple sequence alignments can use up to 40 times their disk size in
        # memory, especially for larger alignments.
        # Note that Snakemake >5.10.0 supports input.size_mb to avoid converting from bytes to MB.
        mem_mb=lambda wildcards, input: 40 * int(input.size / 1024 / 1024)
    conda: config["conda_environment"]
    shell:
        """
        augur tree \
            --alignment {input.alignment} \
            --tree-builder-args {params.args} \
            --output {output.tree} \
            --nthreads {threads} 2>&1 | tee {log}
        """

rule refine:
    message:
        """
        Refining tree
          - estimate timetree
          - use {params.coalescent} coalescent timescale
          - estimate {params.date_inference} node dates
        """
    input:
        tree = rules.tree.output.tree,
        alignment = rules.combine_samples.output.alignment,
        metadata = _get_metadata_by_wildcards
    output:
        tree = "results/{build_name}/tree.nwk",
        node_data = "results/{build_name}/branch_lengths.json"
    log:
        "logs/refine_{build_name}.txt"
    benchmark:
        "benchmarks/refine_{build_name}.txt"
    threads: 1
    resources:
        # Multiple sequence alignments can use up to 15 times their disk size in
        # memory.
        # Note that Snakemake >5.10.0 supports input.size_mb to avoid converting from bytes to MB.
        mem_mb=lambda wildcards, input: 15 * int(input.size / 1024 / 1024)
    params:
        root = config["refine"]["root"],
        clock_rate = config["refine"]["clock_rate"],
        clock_std_dev = config["refine"]["clock_std_dev"],
        coalescent = config["refine"]["coalescent"],
        date_inference = config["refine"]["date_inference"],
        divergence_unit = config["refine"]["divergence_unit"],
        clock_filter_iqd = config["refine"]["clock_filter_iqd"],
        keep_polytomies = "--keep-polytomies" if config["refine"].get("keep_polytomies", False) else "",
        timetree = "" if config["refine"].get("no_timetree", False) else "--timetree"
    conda: config["conda_environment"]
    shell:
        """
        augur refine \
            --tree {input.tree} \
            --alignment {input.alignment} \
            --metadata {input.metadata} \
            --output-tree {output.tree} \
            --output-node-data {output.node_data} \
            --root {params.root} \
            {params.timetree} \
            {params.keep_polytomies} \
            --clock-rate {params.clock_rate} \
            --clock-std-dev {params.clock_std_dev} \
            --coalescent {params.coalescent} \
            --date-inference {params.date_inference} \
            --divergence-unit {params.divergence_unit} \
            --date-confidence \
            --no-covariance \
            --clock-filter-iqd {params.clock_filter_iqd} 2>&1 | tee {log}
        """

rule ancestral:
    message:
        """
        Reconstructing ancestral sequences and mutations
          - inferring ambiguous mutations
        """
    input:
        tree = rules.refine.output.tree,
        alignment = rules.combine_samples.output.alignment
    output:
        node_data = "results/{build_name}/nt_muts.json"
    log:
        "logs/ancestral_{build_name}.txt"
    params:
        inference = config["ancestral"]["inference"]
    conda: config["conda_environment"]
    shell:
        """
        augur ancestral \
            --tree {input.tree} \
            --alignment {input.alignment} \
            --output-node-data {output.node_data} \
            --inference {params.inference} \
            --infer-ambiguous 2>&1 | tee {log}
        """

rule haplotype_status:
    message: "Annotating haplotype status relative to {params.reference_node_name}"
    input:
        nt_muts = rules.ancestral.output.node_data
    output:
        node_data = "results/{build_name}/haplotype_status.json"
    log:
        "logs/haplotype_status_{build_name}.txt"
    params:
        reference_node_name = config["reference_node_name"]
    conda: config["conda_environment"]
    shell:
        """
        python3 scripts/annotate-haplotype-status.py \
            --ancestral-sequences {input.nt_muts} \
            --reference-node-name {params.reference_node_name:q} \
            --output {output.node_data} 2>&1 | tee {log}
        """

rule translate:
    message: "Translating amino acid sequences"
    input:
        tree = rules.refine.output.tree,
        node_data = rules.ancestral.output.node_data,
        reference = config["files"]["reference"]
    output:
        node_data = "results/{build_name}/aa_muts.json"
    log:
        "logs/translate_{build_name}.txt"
    conda: config["conda_environment"]
    shell:
        """
        augur translate \
            --tree {input.tree} \
            --ancestral-sequences {input.node_data} \
            --reference-sequence {input.reference} \
            --output-node-data {output.node_data} 2>&1 | tee {log}
        """

rule aa_muts_explicit:
    message: "Translating amino acid sequences"
    input:
        tree = rules.refine.output.tree,
        translation = rules.align.output.translation
    output:
        node_data = "results/{build_name}/aa_muts_explicit.json"
    params:
        gene = 'S'
    log:
        "logs/aamuts_{build_name}.txt"
    conda: config["conda_environment"]
    shell:
        """
        python3 scripts/explicit_translation.py \
            --tree {input.tree} \
            --translation {input.translation:q} \
            --gene {params.gene} \
            --output {output.node_data} 2>&1 | tee {log}

        """


rule traits:
    message:
        """
        Inferring ancestral traits for {params.columns!s}
          - increase uncertainty of reconstruction by {params.sampling_bias_correction} to partially account for sampling bias
        """
    input:
        tree = rules.refine.output.tree,
        metadata = _get_metadata_by_wildcards
    output:
        node_data = "results/{build_name}/traits.json"
    log:
        "logs/traits_{build_name}.txt"
    params:
        columns = _get_trait_columns_by_wildcards,
        sampling_bias_correction = _get_sampling_bias_correction_for_wildcards
    conda: config["conda_environment"]
    shell:
        """
        augur traits \
            --tree {input.tree} \
            --metadata {input.metadata} \
            --output {output.node_data} \
            --columns {params.columns} \
            --confidence \
            --sampling-bias-correction {params.sampling_bias_correction} 2>&1 | tee {log}
        """

def _get_clade_files(wildcards):
    if "subclades" in config["builds"][wildcards.build_name]:
        return [config["files"]["clades"], config["builds"][wildcards.build_name]["subclades"]]
    else:
        return config["files"]["clades"]

rule clade_files:
    input:
        clade_files = _get_clade_files
    output:
        "results/{build_name}/clades.tsv"
    shell:
        '''
        cat {input.clade_files} > {output}
        '''

rule clades:
    message: "Adding internal clade labels"
    input:
        tree = rules.refine.output.tree,
        aa_muts = rules.translate.output.node_data,
        nuc_muts = rules.ancestral.output.node_data,
        clades = rules.clade_files.output
    output:
        clade_data = "results/{build_name}/clades.json"
    log:
        "logs/clades_{build_name}.txt"
    conda: config["conda_environment"]
    shell:
        """
        augur clades --tree {input.tree} \
            --mutations {input.nuc_muts} {input.aa_muts} \
            --clades {input.clades} \
            --output-node-data {output.clade_data} 2>&1 | tee {log}
        """

rule pangolin:
    message: "Adding internal clade labels"
    input:
        tree = rules.refine.output.tree,
    output:
        clade_data = "results/{build_name}/pangolin.json"
    log:
        "logs/pangolin_{build_name}.txt"
    conda: config["conda_environment"]
    shell:
        """
        python3 scripts/add_pangolin_lineages.py \
            --tree {input.tree} \
            --output {output.clade_data}
        """

rule subclades:
    message: "Adding internal clade labels"
    input:
        tree = rules.refine.output.tree,
        aa_muts = rules.translate.output.node_data,
        nuc_muts = rules.ancestral.output.node_data,
        subclades = config["files"]["subclades"],
        clades = config["files"]["clades"]
    output:
        clade_data = "results/{build_name}/temp_subclades.json"
    params:
        clade_file = "results/{build_name}/temp_subclades.tsv"
    log:
        "logs/subclades_{build_name}.txt"
    conda: config["conda_environment"]
    shell:
        """
        cat {input.clades} {input.subclades} > {params.clade_file} && \
        augur clades --tree {input.tree} \
            --mutations {input.nuc_muts} {input.aa_muts} \
            --clades {params.clade_file} \
            --output-node-data {output.clade_data} 2>&1 | tee {log}
        """

rule rename_subclades:
    input:
        node_data = rules.subclades.output.clade_data
    output:
        clade_data = "results/{build_name}/subclades.json"
    run:
        import json
        with open(input.node_data, 'r', encoding='utf-8') as fh:
            d = json.load(fh)
            new_data = {}
            for k,v in d['nodes'].items():
                if "clade_membership" in v:
                    new_data[k] = {"subclade_membership": v["clade_membership"]}
        with open(output.clade_data, "w") as fh:
            json.dump({"nodes":new_data}, fh)


rule colors:
    message: "Constructing colors file"
    input:
        ordering = config["files"]["ordering"],
        color_schemes = config["files"]["color_schemes"],
        metadata = _get_metadata_by_wildcards
    output:
        colors = "results/{build_name}/colors.tsv"
    log:
        "logs/colors_{build_name}.txt"
    conda: config["conda_environment"]
    shell:
        """
        python3 scripts/assign-colors.py \
            --ordering {input.ordering} \
            --color-schemes {input.color_schemes} \
            --output {output.colors} \
            --metadata {input.metadata} 2>&1 | tee {log}
        """

rule recency:
    message: "Use metadata on submission date to construct submission recency field"
    input:
        metadata = _get_metadata_by_wildcards
    output:
        node_data = "results/{build_name}/recency.json"
    log:
        "logs/recency_{build_name}.txt"
    conda: config["conda_environment"]
    shell:
        """
        python3 scripts/construct-recency-from-submission-date.py \
            --metadata {input.metadata} \
            --output {output} 2>&1 | tee {log}
        """

rule tip_frequencies:
    message: "Estimating censored KDE frequencies for tips"
    input:
        tree = rules.refine.output.tree,
        metadata = _get_metadata_by_wildcards
    output:
        tip_frequencies_json = "results/{build_name}/tip-frequencies.json"
    log:
        "logs/tip_frequencies_{build_name}.txt"
    params:
        min_date = config["frequencies"]["min_date"],
        max_date = _get_max_date_for_frequencies,
        pivot_interval = config["frequencies"]["pivot_interval"],
        pivot_interval_units = config["frequencies"]["pivot_interval_units"],
        narrow_bandwidth = config["frequencies"]["narrow_bandwidth"],
        proportion_wide = config["frequencies"]["proportion_wide"]
    conda: config["conda_environment"]
    shell:
        """
        augur frequencies \
            --method kde \
            --metadata {input.metadata} \
            --tree {input.tree} \
            --min-date {params.min_date} \
            --max-date {params.max_date} \
            --pivot-interval {params.pivot_interval} \
            --pivot-interval-units {params.pivot_interval_units} \
            --narrow-bandwidth {params.narrow_bandwidth} \
            --proportion-wide {params.proportion_wide} \
            --output {output.tip_frequencies_json} 2>&1 | tee {log}
        """

rule nucleotide_mutation_frequencies:
    message: "Estimate nucleotide mutation frequencies"
    input:
        alignment = rules.combine_samples.output.alignment,
        metadata = _get_metadata_by_wildcards
    output:
        frequencies = "results/{build_name}/nucleotide_mutation_frequencies.json"
    log:
        "logs/nucleotide_mutation_frequencies_{build_name}.txt"
    params:
        min_date = config["frequencies"]["min_date"],
        minimal_frequency = config["frequencies"]["minimal_frequency"],
        pivot_interval = config["frequencies"]["pivot_interval"],
        stiffness = config["frequencies"]["stiffness"],
        inertia = config["frequencies"]["inertia"]
    conda: config["conda_environment"]
    shell:
        """
        augur frequencies \
            --method diffusion \
            --alignments {input.alignment} \
            --gene-names nuc \
            --metadata {input.metadata} \
            --min-date {params.min_date} \
            --minimal-frequency {params.minimal_frequency} \
            --pivot-interval {params.pivot_interval} \
            --stiffness {params.stiffness} \
            --inertia {params.inertia} \
            --output {output.frequencies} 2>&1 | tee {log}
        """

def export_title(wildcards):
    # TODO: maybe we could replace this with a config entry for full/human-readable build name?
    location_name = wildcards.build_name

    # If specified in config file generally, or in a config file build
    if "title" in config["builds"][location_name]:
        return config["builds"][location_name]["title"]
    elif "title" in config:
        return config["title"]

    # Else return an auto-generated title
    if not location_name:
        return "Genomic epidemiology of novel coronavirus"
    elif location_name == "global":
        return "Genomic epidemiology of novel coronavirus - Global subsampling"
    else:
        location_title = location_name.replace("-", " ").title()
        return f"Genomic epidemiology of novel coronavirus - {location_title}-focused subsampling"

def _get_node_data_by_wildcards(wildcards):
    """Return a list of node data files to include for a given build's wildcards.
    """
    # Define inputs shared by all builds.
    wildcards_dict = dict(wildcards)
    inputs = [
        rules.refine.output.node_data,
        rules.ancestral.output.node_data,
        rules.translate.output.node_data,
        rules.rename_subclades.output.clade_data,
        rules.clades.output.clade_data,
        rules.recency.output.node_data,
        rules.traits.output.node_data,
        rules.aa_muts_explicit.output.node_data
    ]

    # Convert input files from wildcard strings to real file names.
    inputs = [input_file.format(**wildcards_dict) for input_file in inputs]
    return inputs

rule export:
    message: "Exporting data files for for auspice"
    input:
        tree = rules.refine.output.tree,
        metadata = _get_metadata_by_wildcards,
        node_data = _get_node_data_by_wildcards,
        auspice_config = lambda w: config["builds"][w.build_name]["auspice_config"] if "auspice_config" in config["builds"][w.build_name] else config["files"]["auspice_config"],
        colors = lambda w: config["builds"][w.build_name]["colors"] if "colors" in config["builds"][w.build_name] else ( config["files"]["colors"] if "colors" in config["files"] else rules.colors.output.colors.format(**w) ),
        lat_longs = config["files"]["lat_longs"],
        description = lambda w: config["builds"][w.build_name]["description"] if "description" in config["builds"][w.build_name] else config["files"]["description"]
    output:
        auspice_json = "results/{build_name}/ncov_with_accessions.json",
        root_sequence_json = "results/{build_name}/ncov_with_accessions_root-sequence.json"
    log:
        "logs/export_{build_name}.txt"
    params:
        title = export_title
    conda: config["conda_environment"]
    shell:
        """
        augur export v2 \
            --tree {input.tree} \
            --metadata {input.metadata} \
            --node-data {input.node_data} \
            --auspice-config {input.auspice_config} \
            --include-root-sequence \
            --colors {input.colors} \
            --lat-longs {input.lat_longs} \
            --title {params.title:q} \
            --description {input.description} \
            --output {output.auspice_json} 2>&1 | tee {log}
        """


rule incorporate_travel_history:
    message: "Adjusting main auspice JSON to take into account travel history"
    input:
        auspice_json = rules.export.output.auspice_json,
        colors = lambda w: config["builds"][w.build_name]["colors"] if "colors" in config["builds"][w.build_name] else ( config["files"]["colors"] if "colors" in config["files"] else rules.colors.output.colors.format(**w) ),
        lat_longs = config["files"]["lat_longs"]
    params:
        sampling = _get_sampling_trait_for_wildcards,
        exposure = _get_exposure_trait_for_wildcards
    output:
        auspice_json = "results/{build_name}/ncov_with_accessions_and_travel_branches.json"
    log:
        "logs/incorporate_travel_history_{build_name}.txt"
    conda: config["conda_environment"]
    shell:
        """
        python3 ./scripts/modify-tree-according-to-exposure.py \
            --input {input.auspice_json} \
            --colors {input.colors} \
            --lat-longs {input.lat_longs} \
            --sampling {params.sampling} \
            --exposure {params.exposure} \
            --output {output.auspice_json} 2>&1 | tee {log}
        """

rule finalize:
    message: "Remove extraneous colorings for main build and move frequencies"
    input:
        auspice_json = rules.incorporate_travel_history.output.auspice_json,
        frequencies = rules.tip_frequencies.output.tip_frequencies_json,
        root_sequence_json = rules.export.output.root_sequence_json
    output:
        auspice_json = "auspice/ncov_{build_name}.json",
        tip_frequency_json = "auspice/ncov_{build_name}_tip-frequencies.json",
        root_sequence_json = "auspice/ncov_{build_name}_root-sequence.json"
    log:
        "logs/fix_colorings_{build_name}.txt"
    conda: config["conda_environment"]
    shell:
        """
        python3 scripts/fix-colorings.py \
            --input {input.auspice_json} \
            --output {output.auspice_json} 2>&1 | tee {log} &&
        cp {input.frequencies} {output.tip_frequency_json} &&
        cp {input.root_sequence_json} {output.root_sequence_json}
        """<|MERGE_RESOLUTION|>--- conflicted
+++ resolved
@@ -114,11 +114,7 @@
           - gaps relative to reference are considered real
         """
     input:
-<<<<<<< HEAD
-        sequences = "data/sequences.fasta",
-=======
         sequences = config["sequences"],
->>>>>>> 8074bd4d
         reference = config["files"]["alignment_reference"],
         gene_map = config["files"]["gene_map"]
     output:
