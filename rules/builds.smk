--- conflicted
+++ resolved
@@ -315,11 +315,7 @@
     log:
         "logs/tree_{build_name}.txt"
     benchmark:
-<<<<<<< HEAD
-        "benchmarks/tree_{region}.txt"
-=======
         "benchmarks/tree_{build_name}.txt"
->>>>>>> ae3b8618
     threads: 16
     resources:
         # Multiple sequence alignments can use up to 40 times their disk size in
